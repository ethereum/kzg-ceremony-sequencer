--- conflicted
+++ resolved
@@ -55,29 +55,10 @@
 oauth2 = "4.1"
 once_cell = "1.8"
 rand = "0.8"
-<<<<<<< HEAD
-=======
-secrecy = "0.8.0"
-serde = { version = "1", features = ["derive"] }
-serde_json = "1.0"
-small-powers-of-tau = { git = "https://github.com/crate-crypto/small-powers-of-tau" }
-sqlx = { version = "0.6", features = ["runtime-tokio-rustls", "any", "chrono"] }
-thiserror = "1.0.35"
-tokio = { version = "1", features = ["full", "test-util"] }
-tokio-util = "0.7.4"
-tower = { version = "0.4.13", features = ["full"] }
-tower-http = { version = "0.3.4", features = ["full"] }
-tracing = "0.1.35"
-url = "2.3.1"
-uuid = { version = "1.1.2", features = ["serde", "v4"] }
->>>>>>> 45afa892
-
-# Use Rustls because it makes it easier to cross-compile on CI
 reqwest = { version = "0.11", default-features = false, features = [
-    "rustls-tls",
+    "rustls-tls", # Use Rustls because it makes it easier to cross-compile on CI
     "json",
 ] }
-<<<<<<< HEAD
 secrecy = "0.8.0"
 serde = { version = "1", features = ["derive"] }
 serde_json = "1.0"
@@ -92,8 +73,6 @@
 tracing = "0.1.35"
 url = "2.3.1"
 uuid = { version = "1.1.2", features = ["serde", "v4"] }
-=======
->>>>>>> 45afa892
 
 [build-dependencies]
 cli-batteries = "0.4.0"
