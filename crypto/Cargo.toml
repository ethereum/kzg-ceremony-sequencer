[package]
version = "0.1.0"
name = "kzg-ceremony-crypto"
description = "Implementation of the ethereum kzg cermony spec cryptography"
authors = ["Remco Bloemen <remco@wicked.ventures>"]
edition = "2021"
homepage = "https://github.com/ethereum/kzg-ceremony-sequencer"
repository = "https://github.com/ethereum/kzg-ceremony-sequencer"
keywords = ["cryptography"]
categories = ["cryptography::cryptocurrencies"]
readme = "Readme.md"
license-file = "../mit-license.md"

[features]
default = []
bench = ["criterion"]
arkworks = ["dep:ruint"]
blst = ["dep:blst"]

[[bench]]
name = "criterion"
harness = false
path = "criterion.rs"
required-features = ["bench"]

[dependencies]
ark-bls12-381 = "0.3.0"
ark-ec = { version = "0.3.0", features = ["parallel"] }
ark-ff = { version = "0.3.0", features = ["parallel", "asm"] }
blst = { version = "0.3.10", optional = true }
<<<<<<< HEAD
=======
criterion = { version = "0.4.0", optional = true } # Dev dep for bench
>>>>>>> 0c2dd2ab
hex = "0.4.3"
hex-literal = "0.3.4"
rand = "0.8.5"
rand_chacha = "0.3.1"
rayon = "1.5.3"
ruint = { version = "1.5.0", features = ["ark-ff"], optional = true }
secrecy = "0.8.0"
serde = { version = "1.0.147", features = ["derive"] }
serde_json = "1.0.87"
strum = { version = "0.24.1", features = ["derive"] }
thiserror = "1.0.34"
tracing = "0.1.36"
zeroize = "1.5.7"
<<<<<<< HEAD
hex-literal = "0.3.4"
rand_chacha = "0.3.1"
secrecy = "0.8.0"
ethers = { version = "0.17.0" }
=======
>>>>>>> 0c2dd2ab

[dev-dependencies]
proptest = "1.0.0"
ruint = { version = "1.5.0", features = ["ark-ff", "proptest"] }<|MERGE_RESOLUTION|>--- conflicted
+++ resolved
@@ -28,10 +28,8 @@
 ark-ec = { version = "0.3.0", features = ["parallel"] }
 ark-ff = { version = "0.3.0", features = ["parallel", "asm"] }
 blst = { version = "0.3.10", optional = true }
-<<<<<<< HEAD
-=======
 criterion = { version = "0.4.0", optional = true } # Dev dep for bench
->>>>>>> 0c2dd2ab
+ethers = "0.17.0"
 hex = "0.4.3"
 hex-literal = "0.3.4"
 rand = "0.8.5"
@@ -45,13 +43,6 @@
 thiserror = "1.0.34"
 tracing = "0.1.36"
 zeroize = "1.5.7"
-<<<<<<< HEAD
-hex-literal = "0.3.4"
-rand_chacha = "0.3.1"
-secrecy = "0.8.0"
-ethers = { version = "0.17.0" }
-=======
->>>>>>> 0c2dd2ab
 
 [dev-dependencies]
 proptest = "1.0.0"
