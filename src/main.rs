<<<<<<< HEAD
mod api;
mod constants;
mod jwt;
mod keys;
mod sessions;

#[cfg(test)]
mod test_util;

use crate::api::v1::{
    auth::{auth_client_string, authorised},
    contribute::contribute,
    info::{current_state, jwt_info, status},
    lobby::try_contribute,
=======
use std::ops::Deref;
use std::{
    collections::{BTreeMap, BTreeSet},
    env,
    sync::Arc,
    time::{Duration, Instant},
>>>>>>> 0212d3d3
};

use axum::{
    extract::Extension,
    response::Html,
    routing::{get, post},
    Router,
};
<<<<<<< HEAD
use constants::{
    LOBBY_CHECKIN_FREQUENCY_SEC, LOBBY_CHECKIN_TOLERANCE_SEC, LOBBY_FLUSH_INTERVAL,
    OAUTH_AUTH_URL, OAUTH_REDIRECT_URL, OAUTH_TOKEN_URL,
};
use jwt::Receipt;
=======
use chrono::{DateTime, FixedOffset};
>>>>>>> 0212d3d3
use oauth2::{basic::BasicClient, AuthUrl, ClientId, ClientSecret, RedirectUrl, TokenUrl};
use small_powers_of_tau::sdk::Transcript;
<<<<<<< HEAD
use std::{
    collections::{BTreeMap, BTreeSet},
    env,
    sync::Arc,
    time::Duration,
};
use tokio::{sync::RwLock, time::Interval, time::Instant};
=======
use tokio::{sync::RwLock, time::Interval};
>>>>>>> 0212d3d3

use constants::{LOBBY_CHECKIN_DEADLINE, LOBBY_FLUSH_INTERVAL};
use jwt::Receipt;
use sessions::{SessionId, SessionInfo};

use crate::api::v1::auth::{github_callback, siwe_callback};
use crate::api::v1::{
    auth::auth_client_link,
    contribute::contribute,
    info::{current_state, jwt_info, status},
    slot::slot_join,
};
use crate::constants::{
    GITHUB_OAUTH_AUTH_URL, GITHUB_OAUTH_REDIRECT_URL, GITHUB_OAUTH_TOKEN_URL, SIWE_OAUTH_AUTH_URL,
    SIWE_OAUTH_REDIRECT_URL, SIWE_OAUTH_TOKEN_URL,
};

mod api;
mod constants;
mod jwt;
mod keys;
mod sessions;

pub type SharedTranscript = Arc<RwLock<Transcript>>;
pub(crate) type SharedState = Arc<RwLock<AppState>>;

#[tokio::main]
async fn main() {
    let transcript = SharedTranscript::default();
    let shared_state = SharedState::default();

    let shared_state_clone = shared_state.clone();

    // Spawn automatic queue flusher -- flushes those in the lobby whom have not pinged in a
    // considerable amount of time
    let interval = tokio::time::interval(Duration::from_secs(LOBBY_FLUSH_INTERVAL as u64));
    tokio::spawn(clear_lobby_on_interval(shared_state_clone, interval));

    let app = Router::new()
        .route("/hello_world", get(hello_world))
<<<<<<< HEAD
        .route("/auth/request_link", get(auth_client_string))
        .route("/auth/authorised", get(authorised))
        .route("/lobby/try_contribute", post(try_contribute))
=======
        .route("/auth/request_link", get(auth_client_link))
        .route("/auth/callback/github", get(github_callback))
        .route("/auth/callback/siwe", get(siwe_callback))
        .route("/slot/join", post(slot_join))
>>>>>>> 0212d3d3
        .route("/contribute", post(contribute))
        .route("/info/status", get(status))
        .route("/info/jwt", get(jwt_info))
        .route("/info/current_state", get(current_state))
        .layer(Extension(shared_state))
        .layer(Extension(siwe_oauth_client()))
        .layer(Extension(github_oauth_client()))
        .layer(Extension(reqwest::Client::new()))
        .layer(Extension(AppConfig::default()))
        .layer(Extension(transcript));

    let addr = "[::]:3000".parse().unwrap();

    axum::Server::bind(&addr)
        .serve(app.into_make_service())
        .await
        .unwrap();
}

#[derive(Clone)]
struct SiweOAuthClient {
    client: BasicClient,
}

impl Deref for SiweOAuthClient {
    type Target = BasicClient;
    fn deref(&self) -> &Self::Target {
        &self.client
    }
}

fn siwe_oauth_client() -> SiweOAuthClient {
    let client_id = env::var("SIWE_CLIENT_ID").expect("Missing SIWE_CLIENT_ID!");
    let client_secret = env::var("SIWE_CLIENT_SECRET").expect("Missing SIWE_CLIENT_SECRET!");

    let redirect_url =
        env::var("SIWE_REDIRECT_URL").unwrap_or_else(|_| SIWE_OAUTH_REDIRECT_URL.to_string());
    let auth_url = env::var("SIWE_AUTH_URL").unwrap_or_else(|_| SIWE_OAUTH_AUTH_URL.to_string());
    let token_url = env::var("SIWE_TOKEN_URL").unwrap_or_else(|_| SIWE_OAUTH_TOKEN_URL.to_string());

    SiweOAuthClient {
        client: BasicClient::new(
            ClientId::new(client_id),
            Some(ClientSecret::new(client_secret)),
            AuthUrl::new(auth_url).unwrap(),
            Some(TokenUrl::new(token_url).unwrap()),
        )
        .set_redirect_uri(RedirectUrl::new(redirect_url).unwrap()),
    }
}

#[derive(Clone)]
struct GithubOAuthClient {
    client: BasicClient,
}

impl Deref for GithubOAuthClient {
    type Target = BasicClient;
    fn deref(&self) -> &Self::Target {
        &self.client
    }
}

fn github_oauth_client() -> GithubOAuthClient {
    let client_id = env::var("GITHUB_CLIENT_ID").expect("Missing GITHUB_CLIENT_ID!");
    let client_secret = env::var("GITHUB_CLIENT_SECRET").expect("Missing GITHUB_CLIENT_SECRET!");
    let redirect_url =
        env::var("GITHUB_REDIRECT_URL").unwrap_or_else(|_| GITHUB_OAUTH_REDIRECT_URL.to_string());
    let auth_url =
        env::var("GITHUB_AUTH_URL").unwrap_or_else(|_| GITHUB_OAUTH_AUTH_URL.to_string());
    let token_url =
        env::var("GITHUB_TOKEN_URL").unwrap_or_else(|_| GITHUB_OAUTH_TOKEN_URL.to_string());
    GithubOAuthClient {
        client: BasicClient::new(
            ClientId::new(client_id),
            Some(ClientSecret::new(client_secret)),
            AuthUrl::new(auth_url).unwrap(),
            Some(TokenUrl::new(token_url).unwrap()),
        )
        .set_redirect_uri(RedirectUrl::new(redirect_url).unwrap()),
    }
}

async fn hello_world() -> Html<&'static str> {
    Html("<h1>Server is Running</h1>")
}

#[derive(Clone)]
pub(crate) struct AppConfig {
    github_max_creation_time: DateTime<FixedOffset>,
    eth_check_nonce_at_block: String,
    eth_min_nonce: i64,
    eth_rpc_url: String,
}

impl Default for AppConfig {
    fn default() -> Self {
        AppConfig {
            github_max_creation_time: DateTime::parse_from_rfc3339(
                constants::GITHUB_ACCOUNT_CREATION_DEADLINE,
            )
            .unwrap(),
            eth_check_nonce_at_block: constants::ETH_CHECK_NONCE_AT_BLOCK.to_string(),
            eth_min_nonce: constants::ETH_MIN_NONCE,
            eth_rpc_url: env::var("ETH_RPC_URL").expect("Missing ETH_RPC_URL"),
        }
    }
}

type IdTokenSub = String;
type CsrfToken = String;

// TODO This is currently in memory as its easier to test.
// TODO We can add a trait to describe what we need adn make storage persistent
// TODO we only need to Save
#[derive(Default)]
pub(crate) struct AppState {
    // Use can now be in the lobby and only those who are in
    // the lobby can ping to start participating
    lobby: BTreeMap<SessionId, SessionInfo>,

    // CSRF tokens for oAUTH
    csrf_tokens: BTreeSet<CsrfToken>,

    // A map between a users unique social id
    // and their session.
    // We use this to check if a user has already entered the lobby
    unique_id_session: BTreeMap<IdTokenSub, SessionId>,

    num_contributions: usize,

    // This is the Id of the current participant
    // Only they are allowed to call /contribute
    participant: Option<(SessionId, SessionInfo)>,

    receipts: Vec<Receipt>,

    // List of all users who have finished contributing, we store them using the
    // unique id, we attain from the social provider
    // This is their `sub`
    // TODO: we also need to save the blacklist of those
    // TODO who went over three minutes
    //
    finished_contribution: BTreeSet<IdTokenSub>,
}

impl AppState {
    pub fn clear_current_contributor(&mut self) {
        // Note: when reserving a contribution spot
        // we remove the user from the lobby
        // So simply setting this to None, will forget them
        self.participant = None;
    }
    pub fn set_current_contributor(&mut self, session_id: SessionId) {
        let session_info = self.lobby.remove(&session_id).unwrap();

        self.participant = Some((session_id, session_info));
    }
}

pub(crate) async fn clear_lobby_on_interval(state: SharedState, mut interval: Interval) {
    let max_diff = Duration::from_secs(
        (LOBBY_CHECKIN_FREQUENCY_SEC + LOBBY_CHECKIN_TOLERANCE_SEC) as u64
    );
    loop {
        interval.tick().await;

        let now = Instant::now();
        // Predicate that returns true whenever users go over the ping deadline
        let predicate = |session_info: &SessionInfo| -> bool {
            let time_diff = now - session_info.last_ping_time;
            time_diff > max_diff
        };

        let clone = state.clone();
        clear_lobby(clone, predicate).await
    }
}

async fn clear_lobby(state: SharedState, predicate: impl Fn(&SessionInfo) -> bool) {
    let mut app_state = state.write().await;

    // Iterate top `MAX_LOBBY_SIZE` participants and check if they have
    let participants = app_state.lobby.keys().cloned();
    let mut sessions_to_kick = Vec::new();

    for participant in participants {
        // Check if they are over their ping deadline
        match app_state.lobby.get(&participant) {
            Some(session_info) => {
                if predicate(session_info) {
                    sessions_to_kick.push(participant)
                }
            }
            None => {
                // This should not be possible
                tracing::debug!("session id in queue but not a valid session")
            }
        }
    }
    for session_id in sessions_to_kick {
        app_state.lobby.remove(&session_id);
    }
}

#[tokio::test]
async fn flush_on_predicate() {
    use crate::test_util::create_test_session_info;

    // We want to test that the clear_lobby_on_interval function works as expected.
    //
    // It uses time which can get a bit messy to test correctly
    // However, the clear_lobby function which is a sub procedure takes
    // in a predicate function
    //
    // We can test this instead to ensure that if the predicate fails
    // users get kicked. We will use the predicate on the `exp` field
    // instead of the ping-time

    let to_add = 100;

    let arc_state = SharedState::default();

    {
        let mut state = arc_state.write().await;

        for i in 0..to_add {
            let id = SessionId::new();
            let session_info = create_test_session_info(i as u64);

            state.lobby.insert(id, session_info);
        }
    }

    // Now we are going to kick all of the participants whom have an
    // expiry which is an even number
    let predicate = |session_info: &SessionInfo| -> bool { session_info.token.exp % 2 == 0 };

    clear_lobby(arc_state.clone(), predicate).await;

    // Now we expect that half of the lobby should be
    // kicked
    let state = arc_state.write().await;
    assert_eq!(state.lobby.len(), to_add / 2);

    let session_ids = state.lobby.keys().cloned();
    for id in session_ids {
        let info = state.lobby.get(&id).unwrap();
        // We should just be left with `exp` numbers which are odd
        assert_eq!(info.token.exp % 2, 1)
    }
}<|MERGE_RESOLUTION|>--- conflicted
+++ resolved
@@ -1,26 +1,9 @@
-<<<<<<< HEAD
-mod api;
-mod constants;
-mod jwt;
-mod keys;
-mod sessions;
-
-#[cfg(test)]
-mod test_util;
-
-use crate::api::v1::{
-    auth::{auth_client_string, authorised},
-    contribute::contribute,
-    info::{current_state, jwt_info, status},
-    lobby::try_contribute,
-=======
 use std::ops::Deref;
 use std::{
     collections::{BTreeMap, BTreeSet},
     env,
     sync::Arc,
-    time::{Duration, Instant},
->>>>>>> 0212d3d3
+    time::Duration,
 };
 
 use axum::{
@@ -29,30 +12,10 @@
     routing::{get, post},
     Router,
 };
-<<<<<<< HEAD
-use constants::{
-    LOBBY_CHECKIN_FREQUENCY_SEC, LOBBY_CHECKIN_TOLERANCE_SEC, LOBBY_FLUSH_INTERVAL,
-    OAUTH_AUTH_URL, OAUTH_REDIRECT_URL, OAUTH_TOKEN_URL,
-};
-use jwt::Receipt;
-=======
 use chrono::{DateTime, FixedOffset};
->>>>>>> 0212d3d3
 use oauth2::{basic::BasicClient, AuthUrl, ClientId, ClientSecret, RedirectUrl, TokenUrl};
 use small_powers_of_tau::sdk::Transcript;
-<<<<<<< HEAD
-use std::{
-    collections::{BTreeMap, BTreeSet},
-    env,
-    sync::Arc,
-    time::Duration,
-};
-use tokio::{sync::RwLock, time::Interval, time::Instant};
-=======
-use tokio::{sync::RwLock, time::Interval};
->>>>>>> 0212d3d3
-
-use constants::{LOBBY_CHECKIN_DEADLINE, LOBBY_FLUSH_INTERVAL};
+use tokio::{sync::RwLock, time::{Instant, Interval}};
 use jwt::Receipt;
 use sessions::{SessionId, SessionInfo};
 
@@ -61,10 +24,11 @@
     auth::auth_client_link,
     contribute::contribute,
     info::{current_state, jwt_info, status},
-    slot::slot_join,
+    lobby::try_contribute,
 };
 use crate::constants::{
     GITHUB_OAUTH_AUTH_URL, GITHUB_OAUTH_REDIRECT_URL, GITHUB_OAUTH_TOKEN_URL, SIWE_OAUTH_AUTH_URL,
+    LOBBY_CHECKIN_FREQUENCY_SEC, LOBBY_CHECKIN_TOLERANCE_SEC, LOBBY_FLUSH_INTERVAL,
     SIWE_OAUTH_REDIRECT_URL, SIWE_OAUTH_TOKEN_URL,
 };
 
@@ -74,6 +38,9 @@
 mod keys;
 mod sessions;
 
+#[cfg(test)]
+mod test_util;
+
 pub type SharedTranscript = Arc<RwLock<Transcript>>;
 pub(crate) type SharedState = Arc<RwLock<AppState>>;
 
@@ -91,16 +58,10 @@
 
     let app = Router::new()
         .route("/hello_world", get(hello_world))
-<<<<<<< HEAD
-        .route("/auth/request_link", get(auth_client_string))
-        .route("/auth/authorised", get(authorised))
-        .route("/lobby/try_contribute", post(try_contribute))
-=======
         .route("/auth/request_link", get(auth_client_link))
         .route("/auth/callback/github", get(github_callback))
         .route("/auth/callback/siwe", get(siwe_callback))
-        .route("/slot/join", post(slot_join))
->>>>>>> 0212d3d3
+        .route("/lobby/try_contribute", post(try_contribute))
         .route("/contribute", post(contribute))
         .route("/info/status", get(status))
         .route("/info/jwt", get(jwt_info))
@@ -330,7 +291,6 @@
         for i in 0..to_add {
             let id = SessionId::new();
             let session_info = create_test_session_info(i as u64);
-
             state.lobby.insert(id, session_info);
         }
     }
