--- conflicted
+++ resolved
@@ -73,17 +73,12 @@
     Extension(storage): Extension<PersistentStorage>,
     Extension(num_contributions): Extension<SharedCeremonyStatus>,
     Extension(keys): Extension<SharedKeys>,
-<<<<<<< HEAD
 ) -> Result<ContributeReceipt, ContributeError> {
-    // 1. Check if this person should be contributing
-=======
-) -> Result<ContributeReceipt<Vec<G2>>, ContributeError> {
     contributor_state
         .begin_contributing(&session_id)
         .await
         .map_err(|_| ContributeError::NotUsersTurn)?;
 
->>>>>>> 240dc829
     let id_token = {
         let mut lobby = lobby_state.write().await;
         lobby.participants.remove(&session_id).unwrap().token
