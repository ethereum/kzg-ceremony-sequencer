--- conflicted
+++ resolved
@@ -11,12 +11,8 @@
 
 use crate::{
     io::transcript::write_transcript_file,
-<<<<<<< HEAD
     jwt::{errors::JwtError, Receipt, SignedReceipt},
-=======
-    jwt::{errors::JwtError, Receipt},
     keys::SharedKeys,
->>>>>>> 9d5e8e7c
     lobby::{clear_current_contributor, SharedContributorState},
     storage::PersistentStorage,
     Options, SessionId, SharedCeremonyStatus, SharedTranscript,
@@ -70,7 +66,7 @@
 where
     T: Transcript + Send + Sync + 'static,
     T::ContributionType: Send,
-    <<T as Transcript>::ContributionType as Contribution>::Receipt: Send,
+    <<T as Transcript>::ContributionType as Contribution>::Receipt: Send + Sync,
 {
     // 1. Check if this person should be contributing
     let id_token = {
@@ -112,11 +108,7 @@
         }
     };
 
-<<<<<<< HEAD
-    let signed_receipt = receipt.sign().await.map_err(ContributeError::Auth)?;
-=======
-    let encoded_receipt_token = receipt.encode(&keys).map_err(ContributeError::Auth)?;
->>>>>>> 9d5e8e7c
+    let signed_receipt = receipt.sign(&keys).await.map_err(ContributeError::Auth)?;
 
     write_transcript_file(options.transcript, shared_transcript).await;
 
@@ -139,10 +131,7 @@
 
 #[cfg(test)]
 mod tests {
-    use std::{
-        path::PathBuf,
-        sync::{atomic::AtomicUsize, Arc},
-    };
+    use std::sync::{atomic::AtomicUsize, Arc};
 
     use axum::{Extension, Json};
 
@@ -164,31 +153,11 @@
     async fn shared_keys() -> SharedKeys {
         Arc::new(
             Keys::new(&keys::Options {
-                private_key: PathBuf::from("private.key"),
-                public_key:  PathBuf::from("publickey.pem"),
+                mnemonic: "abandon abandon abandon abandon abandon abandon abandon abandon abandon abandon abandon about".into(),
             })
             .await
             .unwrap(),
-<<<<<<< HEAD
-            eth_rpc_url:                 "".to_string(),
-            transcript_file:             transcript,
-            transcript_in_progress_file: transcript_work,
-        }
-    }
-
-    async fn init_keys() {
-        keys::KEYS
-            .set(
-                Keys::new(keys::Options {
-                    mnemonic: "abandon abandon abandon abandon abandon abandon abandon abandon abandon abandon abandon about".into(),
-                })
-                .await
-                .unwrap(),
-            )
-            .ok();
-=======
-        )
->>>>>>> 9d5e8e7c
+        )
     }
 
     #[tokio::test]
