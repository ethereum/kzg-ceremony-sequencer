use crate::{
    io::write_json_file,
    keys::{SharedKeys, Signature, SignatureError},
    lobby::{clear_current_contributor, SharedContributorState},
<<<<<<< HEAD
    receipt::Receipt,
    storage::PersistentStorage,
=======
    storage::{PersistentStorage, StorageError},
>>>>>>> e49679b7
    Engine, Options, SessionId, SharedCeremonyStatus, SharedTranscript,
};
use axum::{
    response::{IntoResponse, Response},
    Extension, Json,
};
use axum_extra::response::ErasedJson;
use http::StatusCode;
use kzg_ceremony_crypto::{BatchContribution, CeremoniesError, G2};
use serde::Serialize;
use serde_json::json;
use std::sync::atomic::Ordering;
use thiserror::Error;

#[derive(Serialize)]
pub struct ContributeReceipt<T: Serialize> {
    receipt:   Receipt<T>,
    signature: Signature,
}

impl<T: Serialize> IntoResponse for ContributeReceipt<T> {
    fn into_response(self) -> Response {
        (StatusCode::OK, ErasedJson::pretty(self)).into_response()
    }
}

#[derive(Debug, Error)]
pub enum ContributeError {
    #[error("not your turn to participate")]
    NotUsersTurn,
<<<<<<< HEAD
    InvalidContribution(CeremoniesError),
    Signature(SignatureError),
=======
    #[error("contribution invalid: {0}")]
    InvalidContribution(#[from] CeremoniesError),
    #[error("jwt error: {0}")]
    Auth(#[from] JwtError),
    #[error("storage error: {0}")]
    StorageError(#[from] StorageError),
>>>>>>> e49679b7
}

impl IntoResponse for ContributeError {
    fn into_response(self) -> Response {
        let (status, body) = match self {
            Self::NotUsersTurn => {
                let body = Json(json!({"error" : "not your turn to participate"}));
                (StatusCode::BAD_REQUEST, body)
            }
            Self::InvalidContribution(e) => {
                let body = Json(json!({ "error": format!("contribution invalid: {}", e) }));
                (StatusCode::BAD_REQUEST, body)
            }
<<<<<<< HEAD
            Self::Signature(err) => return err.into_response(),
=======
            Self::Auth(err) => return err.into_response(),
            Self::StorageError(err) => return err.into_response(),
>>>>>>> e49679b7
        };

        (status, body).into_response()
    }
}

#[allow(clippy::too_many_arguments)]
pub async fn contribute(
    session_id: SessionId,
    Json(contribution): Json<BatchContribution>,
    Extension(contributor_state): Extension<SharedContributorState>,
    Extension(options): Extension<Options>,
    Extension(shared_transcript): Extension<SharedTranscript>,
    Extension(storage): Extension<PersistentStorage>,
    Extension(num_contributions): Extension<SharedCeremonyStatus>,
    Extension(keys): Extension<SharedKeys>,
) -> Result<ContributeReceipt<Vec<G2>>, ContributeError> {
    // 1. Check if this person should be contributing
    let id_token = {
        let active_contributor = contributor_state.read().await;
        let (id, session_info) = active_contributor
            .as_ref()
            .ok_or(ContributeError::NotUsersTurn)?;
        if &session_id != id {
            return Err(ContributeError::NotUsersTurn);
        }
        session_info.token.clone()
    };

    // We also know that if they were in the lobby
    // then they did not participate already because
    // when we auth participants, this is checked

    // 2. Check if the program state transition was correct
    let result = {
        let mut transcript = shared_transcript.write().await;
        transcript
            .verify_add::<Engine>(contribution.clone())
            .map_err(ContributeError::InvalidContribution)
    };
    if let Err(e) = result {
        clear_current_contributor(contributor_state).await;
        storage
            .expire_contribution(id_token.unique_identifier())
            .await?;
        return Err(e);
    }

    let receipt = Receipt {
        id_token,
        witness: contribution.receipt(),
    };

    let signature = receipt
        .sign(&keys)
        .await
        .map_err(ContributeError::Signature)?;

    write_json_file(
        options.transcript_file,
        options.transcript_in_progress_file,
        shared_transcript,
    )
    .await;

    let uid = {
        let guard = contributor_state.read().await;
        guard
            .as_ref()
            .expect("participant is guaranteed non-empty here")
            .0
            .to_string()
    };

    clear_current_contributor(contributor_state).await;
    storage.finish_contribution(&uid).await?;
    num_contributions.fetch_add(1, Ordering::Relaxed);

    Ok(ContributeReceipt { receipt, signature })
}

#[cfg(test)]
mod tests {
    use super::*;
    use crate::{
        api::v1::contribute::ContributeError,
        contribute,
        io::read_json_file,
        keys,
        keys::SharedKeys,
        lobby::SharedContributorState,
        storage::storage_client,
        test_util::{create_test_session_info, test_options},
        tests::{invalid_contribution, test_transcript, valid_contribution, DB_TEST_MUTEX},
        Keys, SessionId,
    };
    use axum::{Extension, Json};
    use clap::Parser;
    use kzg_ceremony_crypto::BatchTranscript;
    use std::sync::{atomic::AtomicUsize, Arc};
    use tokio::sync::RwLock;

    async fn shared_keys() -> SharedKeys {
        let options = keys::Options::parse_from(Vec::<&str>::new());
        Arc::new(Keys::new(&options).await.unwrap())
    }

    #[tokio::test]
    async fn rejects_out_of_turn_contribution() {
        let _guard = DB_TEST_MUTEX.lock().await;
        let opts = test_options();
        let db = storage_client(&opts.storage).await.unwrap();
        let contributor_state = SharedContributorState::default();
        let transcript = test_transcript();
        let contrbution = valid_contribution(&transcript, 1);
        let result = contribute(
            SessionId::new(),
            Json(contrbution),
            Extension(contributor_state),
            Extension(opts),
            Extension(Arc::new(RwLock::new(transcript))),
            Extension(db),
            Extension(Arc::new(AtomicUsize::new(0))),
            Extension(shared_keys().await),
        )
        .await;
        assert!(matches!(result, Err(ContributeError::NotUsersTurn)));
    }

    #[tokio::test]
    async fn rejects_invalid_contribution() {
        let _guard = DB_TEST_MUTEX.lock().await;
        let opts = test_options();
        let db = storage_client(&opts.storage).await.unwrap();
        let contributor_state = SharedContributorState::default();
        let participant = SessionId::new();
        *contributor_state.write().await =
            Some((participant.clone(), create_test_session_info(100)));
        let transcript = test_transcript();
        let contribution = invalid_contribution(&transcript, 1);
        let result = contribute(
            participant,
            Json(contribution),
            Extension(contributor_state),
            Extension(opts),
            Extension(Arc::new(RwLock::new(transcript))),
            Extension(db),
            Extension(Arc::new(AtomicUsize::new(0))),
            Extension(shared_keys().await),
        )
        .await;
        assert!(matches!(
            result,
            Err(ContributeError::InvalidContribution(_))
        ));
    }

    #[tokio::test]
    async fn accepts_valid_contribution() {
        let _guard = DB_TEST_MUTEX.lock().await;
        let keys = shared_keys().await;
        let contributor_state = SharedContributorState::default();
        let participant = SessionId::new();
        let cfg = test_options();
        let db = storage_client(&cfg.storage).await.unwrap();
        let transcript = test_transcript();
        let contribution_1 = valid_contribution(&transcript, 1);
        let transcript_1 = {
            let mut transcript = transcript.clone();
            transcript
                .verify_add::<Engine>(contribution_1.clone())
                .unwrap();
            transcript
        };
        let contribution_2 = valid_contribution(&transcript_1, 2);
        let transcript_2 = {
            let mut transcript = transcript_1.clone();
            transcript
                .verify_add::<Engine>(contribution_2.clone())
                .unwrap();
            transcript
        };
        let shared_transcript = Arc::new(RwLock::new(transcript));

        *contributor_state.write().await =
            Some((participant.clone(), create_test_session_info(100)));
        let result = contribute(
            participant.clone(),
            Json(contribution_1),
            Extension(contributor_state.clone()),
            Extension(cfg.clone()),
            Extension(shared_transcript.clone()),
            Extension(db.clone()),
            Extension(Arc::new(AtomicUsize::new(0))),
            Extension(keys.clone()),
        )
        .await;

        assert!(matches!(result, Ok(_)));
        let transcript = read_json_file::<BatchTranscript>(cfg.transcript_file.clone()).await;
        assert_eq!(transcript, transcript_1);

        *contributor_state.write().await =
            Some((participant.clone(), create_test_session_info(100)));
        let result = contribute(
            participant.clone(),
            Json(contribution_2),
            Extension(contributor_state.clone()),
            Extension(cfg.clone()),
            Extension(shared_transcript.clone()),
            Extension(db.clone()),
            Extension(Arc::new(AtomicUsize::new(0))),
            Extension(keys.clone()),
        )
        .await;

        assert!(matches!(result, Ok(_)));
        let transcript = read_json_file::<BatchTranscript>(cfg.transcript_file.clone()).await;
        assert_eq!(transcript, transcript_2);
    }
}<|MERGE_RESOLUTION|>--- conflicted
+++ resolved
@@ -2,12 +2,8 @@
     io::write_json_file,
     keys::{SharedKeys, Signature, SignatureError},
     lobby::{clear_current_contributor, SharedContributorState},
-<<<<<<< HEAD
     receipt::Receipt,
-    storage::PersistentStorage,
-=======
     storage::{PersistentStorage, StorageError},
->>>>>>> e49679b7
     Engine, Options, SessionId, SharedCeremonyStatus, SharedTranscript,
 };
 use axum::{
@@ -23,7 +19,7 @@
 use thiserror::Error;
 
 #[derive(Serialize)]
-pub struct ContributeReceipt<T: Serialize> {
+pub struct ContributeReceipt<T> {
     receipt:   Receipt<T>,
     signature: Signature,
 }
@@ -38,17 +34,12 @@
 pub enum ContributeError {
     #[error("not your turn to participate")]
     NotUsersTurn,
-<<<<<<< HEAD
-    InvalidContribution(CeremoniesError),
-    Signature(SignatureError),
-=======
     #[error("contribution invalid: {0}")]
     InvalidContribution(#[from] CeremoniesError),
-    #[error("jwt error: {0}")]
-    Auth(#[from] JwtError),
+    #[error("signature error: {0}")]
+    Signature(SignatureError),
     #[error("storage error: {0}")]
     StorageError(#[from] StorageError),
->>>>>>> e49679b7
 }
 
 impl IntoResponse for ContributeError {
@@ -62,12 +53,8 @@
                 let body = Json(json!({ "error": format!("contribution invalid: {}", e) }));
                 (StatusCode::BAD_REQUEST, body)
             }
-<<<<<<< HEAD
             Self::Signature(err) => return err.into_response(),
-=======
-            Self::Auth(err) => return err.into_response(),
             Self::StorageError(err) => return err.into_response(),
->>>>>>> e49679b7
         };
 
         (status, body).into_response()
@@ -170,9 +157,9 @@
     use std::sync::{atomic::AtomicUsize, Arc};
     use tokio::sync::RwLock;
 
-    async fn shared_keys() -> SharedKeys {
+    fn shared_keys() -> SharedKeys {
         let options = keys::Options::parse_from(Vec::<&str>::new());
-        Arc::new(Keys::new(&options).await.unwrap())
+        Arc::new(Keys::new(&options).unwrap())
     }
 
     #[tokio::test]
@@ -191,7 +178,7 @@
             Extension(Arc::new(RwLock::new(transcript))),
             Extension(db),
             Extension(Arc::new(AtomicUsize::new(0))),
-            Extension(shared_keys().await),
+            Extension(shared_keys()),
         )
         .await;
         assert!(matches!(result, Err(ContributeError::NotUsersTurn)));
@@ -216,7 +203,7 @@
             Extension(Arc::new(RwLock::new(transcript))),
             Extension(db),
             Extension(Arc::new(AtomicUsize::new(0))),
-            Extension(shared_keys().await),
+            Extension(shared_keys()),
         )
         .await;
         assert!(matches!(
@@ -228,7 +215,7 @@
     #[tokio::test]
     async fn accepts_valid_contribution() {
         let _guard = DB_TEST_MUTEX.lock().await;
-        let keys = shared_keys().await;
+        let keys = shared_keys();
         let contributor_state = SharedContributorState::default();
         let participant = SessionId::new();
         let cfg = test_options();
