use crate::{
    lobby::{SharedContributorState, SharedLobbyState},
    storage::{PersistentStorage, StorageError},
    SessionId, SharedTranscript,
};
use axum::{
    response::{IntoResponse, Response},
    Extension, Json,
};
use http::StatusCode;
use kzg_ceremony_crypto::BatchContribution;
use serde::Serialize;
use serde_json::json;
use thiserror::Error;
use tokio::time::Instant;

#[derive(Debug, Error)]
pub enum TryContributeError {
    #[error("unknown session id")]
    UnknownSessionId,
    #[error("call came too early. rate limited")]
    RateLimited,
    #[error("another contribution in progress")]
    AnotherContributionInProgress,
    #[error("error in storage layer: {0}")]
    StorageError(#[from] StorageError),
}

impl IntoResponse for TryContributeError {
    fn into_response(self) -> Response {
        let (status, body) = match self {
            Self::UnknownSessionId => {
                let body = Json(json!({
                    "error": "unknown session id",
                }));
                (StatusCode::UNAUTHORIZED, body)
            }

            Self::RateLimited => {
                let body = Json(json!({
                    "error": "call came too early. rate limited",
                }));
                (StatusCode::BAD_REQUEST, body)
            }

            Self::AnotherContributionInProgress => {
                let body = Json(json!({
                    "message": "another contribution in progress",
                }));
                (StatusCode::OK, body)
            }
            Self::StorageError(err) => return err.into_response(),
        };

        (status, body).into_response()
    }
}

#[derive(Debug)]
pub struct TryContributeResponse<C> {
    contribution: C,
}

impl<C: Serialize> IntoResponse for TryContributeResponse<C> {
    fn into_response(self) -> Response {
        (StatusCode::OK, Json(self.contribution)).into_response()
    }
}

pub async fn try_contribute(
    session_id: SessionId,
    Extension(contributor_state): Extension<SharedContributorState>,
    Extension(lobby_state): Extension<SharedLobbyState>,
    Extension(storage): Extension<PersistentStorage>,
    Extension(transcript): Extension<SharedTranscript>,
    Extension(options): Extension<crate::Options>,
) -> Result<TryContributeResponse<BatchContribution>, TryContributeError> {
    let uid: String;

    // 1. Check if this is a valid session. If so, we log the ping time
    {
        let mut lobby = lobby_state.write().await;
        let info = lobby
            .participants
            .get_mut(&session_id)
            .ok_or(TryContributeError::UnknownSessionId)?;

        let min_diff =
            options.lobby.lobby_checkin_frequency - options.lobby.lobby_checkin_tolerance;

        let now = Instant::now();
        if !info.is_first_ping_attempt && now < info.last_ping_time + min_diff {
            return Err(TryContributeError::RateLimited);
        }

        info.is_first_ping_attempt = false;
        info.last_ping_time = now;

        uid = info.token.unique_identifier().to_owned();
    }

<<<<<<< HEAD
    {
        // Check if there is an existing contribution in progress
        let contributor = contributor_state.write().await;
        if contributor.is_some() {
            return Err(TryContributeError::AnotherContributionInProgress);
        }
        set_current_contributor(contributor, lobby_state, session_id.clone()).await;
    }

    // If this insertion fails, worst case we allow multiple contributions from the
    // same participant
    storage.insert_contributor(&uid).await?;

    // Start a timer to remove this user if they go over the `COMPUTE_DEADLINE`
    tokio::spawn(async move {
        remove_participant_on_deadline(
            contributor_state,
            storage.clone(),
            session_id,
            uid,
            options.lobby,
        )
        .await
        .unwrap(); // TODO: Handle error
    });

    let transcript = transcript.read().await;

    Ok(TryContributeResponse {
        contribution: transcript.contribution(),
    })
}

// Clears the contribution spot on `COMPUTE_DEADLINE` interval
// We use the session_id to avoid needing a channel to check if
pub async fn remove_participant_on_deadline(
    contributor_state: SharedContributorState,
    storage: PersistentStorage,
    session_id: SessionId,
    uid: String,
    options: lobby::Options,
) -> Result<(), StorageError> {
    tokio::time::sleep(options.compute_deadline).await;
=======
    match contributor_state
        .set_current_contributor(&session_id, options.lobby.compute_deadline, storage.clone())
        .await
>>>>>>> 240dc829
    {
        Ok(_) => {
            storage.insert_contributor(&uid).await?;
            let transcript = transcript.read().await;

            Ok(TryContributeResponse {
                contribution: transcript.contribution(),
            })
        }
        Err(_) => Err(TryContributeError::AnotherContributionInProgress),
    }
<<<<<<< HEAD

    println!(
        "User with session id {} took too long to contribute",
        &session_id.to_string(),
    );

    storage.expire_contribution(&uid).await?;
    clear_current_contributor(contributor_state).await;
    Ok(())
=======
>>>>>>> 240dc829
}

#[cfg(test)]
mod tests {
    use super::*;
    use crate::{
        api::v1::lobby::TryContributeError,
        storage::storage_client,
        test_util::{create_test_session_info, test_options},
        tests::test_transcript,
    };
    use std::{sync::Arc, time::Duration};
    use tokio::sync::RwLock;

    #[tokio::test]
    #[allow(clippy::too_many_lines)]
    async fn lobby_try_contribute_test() {
        let opts = test_options();
        let contributor_state = SharedContributorState::default();
        let lobby_state = SharedLobbyState::default();
        let transcript = Arc::new(RwLock::new(test_transcript()));
        let db = storage_client(&opts.storage).await.unwrap();

        let session_id = SessionId::new();
        let other_session_id = SessionId::new();

        // no users in lobby
        let unknown_session_response = try_contribute(
            session_id.clone(),
            Extension(contributor_state.clone()),
            Extension(lobby_state.clone()),
            Extension(db.clone()),
            Extension(transcript.clone()),
            Extension(opts),
        )
        .await;
        assert!(matches!(
            unknown_session_response,
            Err(TryContributeError::UnknownSessionId)
        ));

        // add two participants to lobby
        {
            let mut state = lobby_state.write().await;
            state
                .participants
                .insert(session_id.clone(), create_test_session_info(100));
            state
                .participants
                .insert(other_session_id.clone(), create_test_session_info(100));
        }

        // "other participant" is contributing
        try_contribute(
            other_session_id.clone(),
            Extension(contributor_state.clone()),
            Extension(lobby_state.clone()),
            Extension(db.clone()),
            Extension(transcript.clone()),
            Extension(test_options()),
        )
        .await
        .unwrap();
        let contribution_in_progress_response = try_contribute(
            session_id.clone(),
            Extension(contributor_state.clone()),
            Extension(lobby_state.clone()),
            Extension(db.clone()),
            Extension(transcript.clone()),
            Extension(test_options()),
        )
        .await;

        assert!(matches!(
            contribution_in_progress_response,
            Err(TryContributeError::AnotherContributionInProgress)
        ));

        tokio::time::pause();

        // call the endpoint too soon - rate limited, other participant computing
        tokio::time::advance(Duration::from_secs(5)).await;
        let too_soon_response = try_contribute(
            session_id.clone(),
            Extension(contributor_state.clone()),
            Extension(lobby_state.clone()),
            Extension(db.clone()),
            Extension(transcript.clone()),
            Extension(test_options()),
        )
        .await;

        assert!(
            matches!(too_soon_response, Err(TryContributeError::RateLimited),),
            "response expected: Err(TryContributeError::RateLimited) actual: {:?}",
            too_soon_response
        );

        // "other participant" finished contributing
        contributor_state.clear().await;

        // call the endpoint too soon - rate limited, no one computing
        tokio::time::advance(Duration::from_secs(5)).await;
        let too_soon_response = try_contribute(
            session_id.clone(),
            Extension(contributor_state.clone()),
            Extension(lobby_state.clone()),
            Extension(db.clone()),
            Extension(transcript.clone()),
            Extension(test_options()),
        )
        .await;
        assert!(matches!(
            too_soon_response,
            Err(TryContributeError::RateLimited)
        ));

        // wait enough time to be able to contribute
        tokio::time::advance(Duration::from_secs(19)).await;
        let success_response = try_contribute(
            session_id.clone(),
            Extension(contributor_state.clone()),
            Extension(lobby_state.clone()),
            Extension(db.clone()),
            Extension(transcript.clone()),
            Extension(test_options()),
        )
        .await;
        assert!(matches!(
            success_response,
            Ok(TryContributeResponse {
                contribution: BatchContribution { .. },
            })
        ));
    }
}<|MERGE_RESOLUTION|>--- conflicted
+++ resolved
@@ -99,55 +99,9 @@
         uid = info.token.unique_identifier().to_owned();
     }
 
-<<<<<<< HEAD
-    {
-        // Check if there is an existing contribution in progress
-        let contributor = contributor_state.write().await;
-        if contributor.is_some() {
-            return Err(TryContributeError::AnotherContributionInProgress);
-        }
-        set_current_contributor(contributor, lobby_state, session_id.clone()).await;
-    }
-
-    // If this insertion fails, worst case we allow multiple contributions from the
-    // same participant
-    storage.insert_contributor(&uid).await?;
-
-    // Start a timer to remove this user if they go over the `COMPUTE_DEADLINE`
-    tokio::spawn(async move {
-        remove_participant_on_deadline(
-            contributor_state,
-            storage.clone(),
-            session_id,
-            uid,
-            options.lobby,
-        )
-        .await
-        .unwrap(); // TODO: Handle error
-    });
-
-    let transcript = transcript.read().await;
-
-    Ok(TryContributeResponse {
-        contribution: transcript.contribution(),
-    })
-}
-
-// Clears the contribution spot on `COMPUTE_DEADLINE` interval
-// We use the session_id to avoid needing a channel to check if
-pub async fn remove_participant_on_deadline(
-    contributor_state: SharedContributorState,
-    storage: PersistentStorage,
-    session_id: SessionId,
-    uid: String,
-    options: lobby::Options,
-) -> Result<(), StorageError> {
-    tokio::time::sleep(options.compute_deadline).await;
-=======
     match contributor_state
         .set_current_contributor(&session_id, options.lobby.compute_deadline, storage.clone())
         .await
->>>>>>> 240dc829
     {
         Ok(_) => {
             storage.insert_contributor(&uid).await?;
@@ -159,18 +113,6 @@
         }
         Err(_) => Err(TryContributeError::AnotherContributionInProgress),
     }
-<<<<<<< HEAD
-
-    println!(
-        "User with session id {} took too long to contribute",
-        &session_id.to_string(),
-    );
-
-    storage.expire_contribution(&uid).await?;
-    clear_current_contributor(contributor_state).await;
-    Ok(())
-=======
->>>>>>> 240dc829
 }
 
 #[cfg(test)]
