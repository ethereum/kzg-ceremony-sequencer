--- conflicted
+++ resolved
@@ -473,21 +473,6 @@
     u64::from_str_radix(rpc_result.trim_start_matches("0x"), 16).ok()
 }
 
-<<<<<<< HEAD
-=======
-async fn verify_csrf(payload: &AuthPayload, store: &SharedAuthState) -> Result<(), AuthError> {
-    let auth_state = store.read().await;
-    if auth_state.csrf_tokens.contains(payload.csrf.secret()) {
-        Ok(())
-    } else {
-        Err(AuthError {
-            redirect: payload.redirect_to.clone(),
-            payload:  AuthErrorPayload::InvalidCsrf,
-        })
-    }
-}
-
->>>>>>> 03cd33bc
 async fn post_authenticate(
     auth_state: SharedAuthState,
     lobby_state: SharedLobbyState,
