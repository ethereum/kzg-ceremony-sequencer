--- conflicted
+++ resolved
@@ -2,7 +2,6 @@
 // a contributor has to complete their contribution
 pub const COMPUTE_DEADLINE: usize = 180;
 
-<<<<<<< HEAD
 // In seconds, This is the expected amout of time
 // between calls to /lobby/try_contribute 
 // Contributors will be kicked from the lobby if they
@@ -14,13 +13,6 @@
 // constant. (e.g FREQUENCY = 30, TOLERANCE = 2 means
 // participants MUST call every 28-32 seconds).  
 pub const LOBBY_CHECKIN_TOLERANCE_SEC: usize = 2;
-=======
-// In seconds, This is the amount of time that
-// a contributor can go without pinging the sequencer
-// while in the lobby. Contributors will be kicked
-// from the lobby if they exceed this deadline.
-pub const LOBBY_CHECKIN_DEADLINE: usize = 30;
->>>>>>> 60e96430
 
 // This is the maximum amount of people that can be held in the
 // lobby. Users in the lobby are allowed to ping to contribute
