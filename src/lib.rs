#![doc = include_str!("../Readme.md")]
#![warn(clippy::all, clippy::pedantic, clippy::cargo, clippy::nursery)]
#![cfg_attr(any(test, feature = "bench"), allow(clippy::wildcard_imports))]
// TODO: These lints
#![allow(clippy::cargo_common_metadata)]
#![allow(clippy::multiple_crate_versions)]
#![allow(clippy::module_name_repetitions)]

use crate::{
    api::v1::{
        auth::{auth_client_link, eth_callback, github_callback},
        contribute::{contribute, contribute_abort},
        info::{current_state, status},
        lobby::try_contribute,
    },
    io::{read_or_create_transcript, CeremonySizes},
    keys::Keys,
    lobby::{clear_lobby_on_interval, SharedContributorState, SharedLobbyState},
    oauth::{
        eth_oauth_client, github_oauth_client, EthAuthOptions, GithubAuthOptions, SharedAuthState,
    },
    sessions::{SessionId, SessionInfo},
    storage::storage_client,
    util::parse_url,
};
use axum::{
    extract::{DefaultBodyLimit, Extension},
    response::Html,
    routing::{get, post, IntoMakeService},
    Router, Server,
};
use clap::Parser;
use cli_batteries::await_shutdown;
use eyre::Result as EyreResult;
use hyper::server::conn::AddrIncoming;
use kzg_ceremony_crypto::BatchTranscript;
use std::{
    path::PathBuf,
    sync::{atomic::AtomicUsize, Arc},
};
use tokio::sync::RwLock;
<<<<<<< HEAD
use tower_http::{limit::RequestBodyLimitLayer, trace::TraceLayer};
=======
use tower_http::{cors::CorsLayer, trace::TraceLayer};
>>>>>>> 7ed54d18
use tracing::info;
use url::Url;

mod api;
pub mod io;
mod keys;
mod lobby;
mod oauth;
mod receipt;
mod sessions;
mod storage;
#[cfg(test)]
pub mod test_util;
mod util;

pub type Engine = kzg_ceremony_crypto::Arkworks;
pub type SharedTranscript = Arc<RwLock<BatchTranscript>>;
pub type SharedCeremonyStatus = Arc<AtomicUsize>;

pub const DEFAULT_CEREMONY_SIZES: &str = "4096,65:8192,65:16384,65:32768,65";
pub const MAX_CONTRIBUTION_SIZE: usize = 10485760; // 10MB

#[derive(Clone, Debug, PartialEq, Eq, Parser)]
pub struct Options {
    /// API Server url to bind
    #[clap(long, env, default_value = "http://127.0.0.1:3000/")]
    pub server: Url,

    #[clap(flatten)]
    pub keys: keys::Options,

    #[clap(flatten)]
    pub github: GithubAuthOptions,

    #[clap(flatten)]
    pub ethereum: EthAuthOptions,

    #[clap(long, env, default_value = "./transcript.json")]
    pub transcript_file: PathBuf,

    #[clap(long, env, default_value = "./transcript.json.next")]
    pub transcript_in_progress_file: PathBuf,

    #[clap(long, env, value_parser=CeremonySizes::parse_from_cmd, default_value=DEFAULT_CEREMONY_SIZES, multiple(false))]
    pub ceremony_sizes: CeremonySizes,

    #[clap(flatten)]
    pub lobby: lobby::Options,

    #[clap(flatten)]
    pub storage: storage::Options,
}

#[allow(clippy::missing_errors_doc)]
pub async fn async_main(options: Options) -> EyreResult<()> {
    let addr = options.server.clone();
    let server = start_server(options).await?;
    info!("Listening on http://{}{}", server.local_addr(), addr.path());
    server.with_graceful_shutdown(await_shutdown()).await?;
    Ok(())
}

#[allow(clippy::missing_errors_doc)]
pub async fn start_server(
    options: Options,
) -> EyreResult<Server<AddrIncoming, IntoMakeService<Router>>> {
    info!(size=?options.ceremony_sizes, "Starting sequencer for KZG ceremony.");

    let keys = Arc::new(Keys::new(&options.keys)?);

    let transcript = read_or_create_transcript(
        options.transcript_file.clone(),
        options.transcript_in_progress_file.clone(),
        &options.ceremony_sizes,
    )
    .await?;

    let active_contributor_state = SharedContributorState::default();

    // TODO: figure it out from the transcript
    let ceremony_status = Arc::new(AtomicUsize::new(0));
    let lobby_state = SharedLobbyState::default();
    let auth_state = SharedAuthState::default();

    // Spawn automatic queue flusher -- flushes those in the lobby whom have not
    // pinged in a considerable amount of time
    tokio::spawn(clear_lobby_on_interval(
        lobby_state.clone(),
        options.lobby.clone(),
    ));

    let app = Router::new()
        .route("/hello_world", get(hello_world))
        .route("/auth/request_link", get(auth_client_link))
        .route("/auth/callback/github", get(github_callback))
        .route("/auth/callback/eth", get(eth_callback))
        .route("/lobby/try_contribute", post(try_contribute))
        .route("/contribute", post(contribute))
        .route("/contribute/abort", post(contribute_abort))
        .route("/info/status", get(status))
        .route("/info/current_state", get(current_state))
        .layer(CorsLayer::permissive())
        .layer(Extension(active_contributor_state))
        .layer(Extension(lobby_state))
        .layer(Extension(auth_state))
        .layer(Extension(ceremony_status))
        .layer(Extension(keys))
        .layer(Extension(eth_oauth_client(&options.ethereum)))
        .layer(Extension(github_oauth_client(&options.github)))
        .layer(Extension(reqwest::Client::new()))
        .layer(Extension(storage_client(&options.storage).await?))
        .layer(Extension(transcript))
        .layer(Extension(options.clone()))
<<<<<<< HEAD
        .layer(DefaultBodyLimit::disable())
        .layer(RequestBodyLimitLayer::new(MAX_CONTRIBUTION_SIZE));
=======
        .layer(TraceLayer::new_for_http());
>>>>>>> 7ed54d18

    // Run the server
    let (addr, prefix) = parse_url(&options.server)?;
    let app = Router::new().nest(prefix, app);
    let server = Server::try_bind(&addr)?.serve(app.into_make_service());
    Ok(server)
}

#[allow(clippy::unused_async)] // Required for axum function signature
async fn hello_world() -> Html<&'static str> {
    Html("<h1>Server is Running</h1>")
}

#[cfg(test)]
mod tests {
    use super::*;
    use kzg_ceremony_crypto::{BatchContribution, BatchTranscript, G2};

    pub fn test_transcript() -> BatchTranscript {
        BatchTranscript::new(&[(4, 2)])
    }

    pub fn valid_contribution(transcript: &BatchTranscript, no: u8) -> BatchContribution {
        let mut contribution = transcript.contribution();
        contribution.add_entropy::<Engine>([no; 32]).unwrap();
        contribution
    }

    pub fn invalid_contribution(transcript: &BatchTranscript, no: u8) -> BatchContribution {
        let mut contribution = valid_contribution(transcript, no);
        contribution.contributions[0].pot_pubkey = G2::zero();
        contribution
    }
}<|MERGE_RESOLUTION|>--- conflicted
+++ resolved
@@ -39,11 +39,7 @@
     sync::{atomic::AtomicUsize, Arc},
 };
 use tokio::sync::RwLock;
-<<<<<<< HEAD
-use tower_http::{limit::RequestBodyLimitLayer, trace::TraceLayer};
-=======
-use tower_http::{cors::CorsLayer, trace::TraceLayer};
->>>>>>> 7ed54d18
+use tower_http::{cors::CorsLayer, limit::RequestBodyLimitLayer, trace::TraceLayer};
 use tracing::info;
 use url::Url;
 
@@ -157,12 +153,9 @@
         .layer(Extension(storage_client(&options.storage).await?))
         .layer(Extension(transcript))
         .layer(Extension(options.clone()))
-<<<<<<< HEAD
         .layer(DefaultBodyLimit::disable())
-        .layer(RequestBodyLimitLayer::new(MAX_CONTRIBUTION_SIZE));
-=======
+        .layer(RequestBodyLimitLayer::new(MAX_CONTRIBUTION_SIZE))
         .layer(TraceLayer::new_for_http());
->>>>>>> 7ed54d18
 
     // Run the server
     let (addr, prefix) = parse_url(&options.server)?;
